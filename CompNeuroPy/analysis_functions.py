import numpy as np
import matplotlib.pyplot as plt
from matplotlib.ticker import MaxNLocator
import matplotlib
from ANNarchy import raster_plot, dt
import warnings
from CompNeuroPy import system_functions as sf
from CompNeuroPy import extra_functions as ef
from scipy.interpolate import interp1d
from multiprocessing import Process


def my_raster_plot(spikes: dict):
    """
    Returns two vectors representing for each recorded spike 1) the spike times and 2) the ranks of the neurons.

    The spike times are always in simulation steps (in contrast to default ANNarchy raster_plot)
    """
    t, n = raster_plot(spikes)
    t = np.round(t / dt(), 0).astype(int)
    return t, n


def get_nanmean(a, axis=None, dtype=None):
    """
    np.nanmean without printing warnings


    Args:
        a : array_like
            Array containing numbers whose mean is desired. If `a` is not an
            array, a conversion is attempted.
        axis : None or int or tuple of ints, optional
            Axis or axes along which the means are computed. The default is to
            compute the mean of the flattened array.

            .. numpy versionadded:: 1.7.0

            If this is a tuple of ints, a mean is performed over multiple axes,
            instead of a single axis or all the axes as before.
        dtype : data-type, optional
            Type to use in computing the mean.  For integer inputs, the default
            is `float64`; for floating point inputs, it is the same as the
            input dtype.
    """
    with warnings.catch_warnings():
        warnings.simplefilter("ignore", category=RuntimeWarning)
        ret = np.nanmean(a, axis=axis, dtype=dtype)
    return ret


def get_nanstd(a, axis=None, dtype=None):
    """
    np.nanstd without printing warnings

    Args:
        a : array_like
            Calculate the standard deviation of these values.
        axis : None or int or tuple of ints, optional
            Axis or axes along which the standard deviation is computed. The
            default is to compute the standard deviation of the flattened array.

            .. numpy versionadded:: 1.7.0

            If this is a tuple of ints, a standard deviation is performed over
            multiple axes, instead of a single axis or all the axes as before.
        dtype : dtype, optional
            Type to use in computing the standard deviation. For arrays of
            integer type the default is float64, for arrays of float types it is
            the same as the array type.
    """
    with warnings.catch_warnings():
        warnings.simplefilter("ignore", category=RuntimeWarning)
        ret = np.nanstd(a, axis=axis, dtype=dtype)
    return ret


def hanning_split_overlap(seq, size, overlap):
    """
    splits a sequence (array) in as many hanning-windowed subsequences as possible

    seq: full original sequence
    size: size of subsequences to be generated from the full sequence, subsequences are hanning-windowed
    overlap: overlap of subsequences

    iterates over complete size of subsequences
    --> = start positions
    from startpositions iterate to reach end of fullsequence with stepsize subsequencesize-overlap
    --> for each start position n sequence positions are obtained = indizes of seq for building the subsequences
        first row:  [0, 0+(subsequencesize-overlap), 0+2*(subsequencesize-overlap), ...]
        second row: [1, 1+(subsequencesize-overlap), 1+2*(subsequencesize-overlap), ...]
    --> similar to matrix, columns = indizes for building the subsequences
    """
    # seq[i::stepsize] == seq[range(i,seq.size,stepsize)]
    return np.array(
        [
            x * np.hanning(size)
            for x in zip(*[seq[i :: size - overlap] for i in range(size)])
        ]
    )


def get_population_power_spectrum(
    spikes,
    time_step,
    t_start=None,
    t_end=None,
    fft_size=None,
):
    """
    generates power spectrum of population spikes, returns list with [frequency_arr, power_spectrum]
    using the Welch methode from: Welch, P. (1967). The use of fast Fourier transform for the estimation of power spectra: a method based on time averaging over short, modified periodograms. IEEE Transactions on audio and electroacoustics, 15(2), 70-73.

    The spike arrays are splitted into multiple arrays and then multiple FFTs are performed and the results are averaged.

    Size of splitted signals and the time step of the simulation determine the frequency resolution and the maximum frequency:
        maximum frequency [Hz] = 500 / time_step
        frequency resolution [Hz] = 1000 / (time_step * fftSize)

    Args:
        spikes: dicitonary
            ANNarchy spike dict of one population

        time_step: float
            time step of the simulation in ms

        t_start: float or int, optional, default = time of first spike
            start time of analyzed data in ms

        t_end: float or int, optional, default = time of last spike
            end time of analyzed data in ms

        fft_size: int, optional, default = maximum
            signal size for the FFT (size of splitted arrays)
            has to be a power of 2
    """

    def ms_to_s(x):
        return x / 1000

    ### get population_size / sampling_frequency
    populations_size = len(list(spikes.keys()))
    sampling_frequency = 1 / ms_to_s(time_step)  # in Hz

    ### check if there are spikes in data
    t, _ = my_raster_plot(spikes)
    if len(t) < 2:
        ### there are no 2 spikes
        print("WARNING: get_population_power_spectrum: <2 spikes!")
        ### --> return None or zeros
        if fft_size == None:
            print(
                "ERROR: get_population_power_spectrum: <2 spikes and no fft_size given!"
            )
            quit()
        else:
            frequency_arr = np.fft.fftfreq(fft_size, 1.0 / sampling_frequency)
            frequency_arr_ret = frequency_arr[2 : int(fft_size / 2)]
            spectrum_ret = np.zeros(frequency_arr_ret.shape)
            return [frequency_arr_ret, spectrum_ret]

    ### check if t_start / t_end are None
    if t_start == None:
        t_start = round(t.min() * time_step, get_number_of_decimals(time_step))
    if t_end == None:
        t_end = round(t.max() * time_step, get_number_of_decimals(time_step))

    ### calculate time
    simulation_time = round(t_end - t_start, get_number_of_decimals(time_step))  # in ms

    ### get fft_size
    ### if None --> as large as possible
    if fft_size is None:
        pow = 1
        while (2 ** (pow + 1)) / sampling_frequency < ms_to_s(simulation_time):
            pow = pow + 1
        fft_size = 2**pow

    if ms_to_s(simulation_time) < (fft_size / sampling_frequency):
        ### catch a too large fft_size
        print(
            f"Too large fft_size {fft_size} for duration {simulation_time} ms. FFT_size has to be smaller than {int(ms_to_s(simulation_time)*sampling_frequency)}!"
        )
        return [np.zeros(int(fft_size / 2 - 2)), np.zeros(int(fft_size / 2 - 2))]
    elif (np.log2(fft_size) - int(np.log2(fft_size))) != 0:
        ### catch fft_size if its not power of 2
        print("FFT_size hast to be power of 2!")
        return [np.zeros(int(fft_size / 2 - 2)), np.zeros(int(fft_size / 2 - 2))]
    else:
        print(
            f"power sepctrum, min = {1000 / (time_step * fft_size)}, max = {500 / time_step}"
        )
        ### calculate frequency powers
        spectrum = np.zeros((populations_size, fft_size))
        for neuron in range(populations_size):
            ### sampling steps array
            spiketrain = np.zeros(
                int(np.round(ms_to_s(simulation_time) * sampling_frequency))
            )
            ### spike times as sampling steps
            idx = (
                np.round(
                    ms_to_s((np.array(spikes[neuron]) * time_step)) * sampling_frequency
                )
            ).astype(np.int32)
            ### cut the spikes before t_start and after t_end
            idx_start = ms_to_s(t_start) * sampling_frequency
            idx_end = ms_to_s(t_end) * sampling_frequency
            mask = ((idx > idx_start).astype(int) * (idx < idx_end).astype(int)).astype(
                bool
            )
            idx = (idx[mask] - idx_start).astype(np.int32)

            ### set spiketrain array to one if there was a spike at sampling step
            spiketrain[idx] = 1

            ### generate multiple overlapping sequences out of the spike trains
            spiketrain_sequences = hanning_split_overlap(
                spiketrain, fft_size, int(fft_size / 2)
            )

            ### generate power spectrum
            spectrum[neuron] = get_nanmean(
                np.abs(np.fft.fft(spiketrain_sequences)) ** 2, 0
            )

        ### mean spectrum over all neurons
        spectrum = get_nanmean(spectrum, 0)

        frequency_arr = np.fft.fftfreq(fft_size, 1.0 / sampling_frequency)

        return [frequency_arr[2 : int(fft_size / 2)], spectrum[2 : int(fft_size / 2)]]


def get_power_spektrum_from_time_array(
    arr,
    presimulationTime,
    simulationTime,
    simulation_dt,
    samplingfrequency=250,
    fftSize=1024,
):
    """
    generates power spectrum of time signal (returns [frequencies,power])
    using the Welch methode (Welch,1967)

    arr: time array, value for each timestep
    presimulationTime: simulation time which will not be analyzed
    simulationTime: analyzed simulation time

    samplingfrequency: to sample the arr, in Hz --> max frequency = samplingfrequency / 2
    fftSize: signal size for FFT, duration (in s) = fftSize / samplingfrequency --> frequency resolution = samplingfrequency / fftSize
    """

    if (simulationTime / 1000) < (fftSize / samplingfrequency):
        print("Simulation time has to be >=", fftSize / samplingfrequency, "s for FFT!")
        return [np.zeros(int(fftSize / 2 - 2)), np.zeros(int(fftSize / 2 - 2))]
    else:
        ### sampling steps array
        sampling_arr = arr[0 :: int((1 / samplingfrequency) * 1000 / simulation_dt)]

        ### generate multiple overlapping sequences
        sampling_arr_sequences = hanning_split_overlap(
            sampling_arr, fftSize, int(fftSize / 2)
        )

        ### generate power spectrum
        spektrum = get_nanmean(np.abs(np.fft.fft(sampling_arr_sequences)) ** 2, 0)

        frequenzen = np.fft.fftfreq(fftSize, 1.0 / samplingfrequency)

        return [frequenzen[2 : int(fftSize / 2)], spektrum[2 : int(fftSize / 2)]]


def get_pop_rate_old(
    spikes, duration, dt=1, t_start=0, t_smooth_ms=-1
):  # TODO: maybe makes errors with few/no spikes... check this TODO: automatically detect t_smooth does not work for strongly varying activity... implement something different
    """
    spikes: spikes dictionary from ANNarchy
    duration: duration of period after (optional) initial period (t_start) from which rate is calculated in ms
    dt: timestep of simulation
    t_start: starting simulation time, from which rates should be calculated
    t_smooth_ms: time window size for rate calculation in ms, optional, standard = -1 which means automatic window size

    returns smoothed population rate from period after rampUp period until duration
    """
    duration_init = duration
    temp_duration = duration + t_start
    t, n = raster_plot(spikes)
    if len(t) > 1:  # check if there are spikes in population at all
        if t_smooth_ms == -1:
            ISIs = []
            minTime = np.inf
            duration = 0
            for idx, key in enumerate(spikes.keys()):
                times = np.array(spikes[key]).astype(int)
                if len(times) > 1:  # check if there are spikes in neuron
                    ISIs += (np.diff(times) * dt).tolist()  # ms
                    minTime = np.min([minTime, times.min()])
                    duration = np.max([duration, times.max()])
                else:  # if there is only 1 spike set ISI to 10ms
                    ISIs += [10]
            t_smooth_ms = np.min(
                [(duration - minTime) / 2.0 * dt, np.mean(np.array(ISIs)) * 10 + 10]
            )

        rate = np.zeros((len(list(spikes.keys())), int(temp_duration / dt)))
        rate[:] = np.NaN
        binSize = int(t_smooth_ms / dt)
        bins = np.arange(0, int(temp_duration / dt) + binSize, binSize)
        binsCenters = bins[:-1] + binSize // 2
        timeshift_start = -binSize // 2
        timeshift_end = binSize // 2
        timeshift_step = np.max([binSize // 10, 1])
        for idx, key in enumerate(spikes.keys()):
            times = np.array(spikes[key]).astype(int)
            for timeshift in np.arange(
                timeshift_start, timeshift_end, timeshift_step
            ).astype(int):
                hist, edges = np.histogram(times, bins + timeshift)
                rate[
                    idx, np.clip(binsCenters + timeshift, 0, rate.shape[1] - 1)
                ] = hist / (t_smooth_ms / 1000.0)

        poprate = get_nanmean(rate, 0)
        timesteps = np.arange(0, int(temp_duration / dt), 1).astype(int)
        time = timesteps[np.logical_not(np.isnan(poprate))]
        poprate = poprate[np.logical_not(np.isnan(poprate))]
        poprate = np.interp(timesteps, time, poprate)

        ret = poprate[int(t_start / dt) :]
    else:
        ret = np.zeros(int(duration / dt))

    return [np.arange(t_start, t_start + duration_init, dt), ret]


def recursive_get_bin_times_list(
    spike_arr,
    t0,
    t1,
    duration_init,
    nr_neurons,
    nr_spikes,
    c_pre=np.inf,
):
    """
    spike_arr: spike times in s
    t0, t1: start/end of period in s
    duration_init: full duration in s
    nr_neurons: number of neurons
    time_step: simulation_timestep in s
    """
    duration = t1 - t0

    threshold_nr_spikes = 5  # np.max([0.1 * nr_spikes, 10])
    threshold_duration = 5 / 1000.0
    nr_sub_divide = 5  # the higher the more fast chagnes are detected TODO: make this an argument for the user

    ### go up the nr_bins until threshold duration is reached with bin_size
    ### for each bin_size collect c
    ### collect min c --> c_min
    ### thus check if further sub dividing will improve the histogram
    bin_nr_temp = 2
    bin_size = duration / bin_nr_temp
    c = c_pre + 1
    c_min = c_pre + 1
    while bin_size > threshold_duration:
        hist, edges = np.histogram(spike_arr, bin_nr_temp, range=(t0, t1))
        bin_size = duration / bin_nr_temp
        c = (2 * np.mean(hist) - np.var(hist)) / (duration) ** 2
        if c < c_min:
            c_min = c
        bin_nr_temp = bin_nr_temp + 1

    ### if c_min better than c_pre --> continue subsplitting
    ### if c_min worse than c_pre --> stop subsplitting
    if c_pre < c_min:
        ### stop splitting because previous binsize was better than further subplitting
        ### --> current array is the complete bin
        return np.array([t0, t1])
    elif spike_arr.size < threshold_nr_spikes or duration < threshold_duration:
        ### stop splitting because thresholds are reached
        return np.array([t0, t1])
    else:
        ### continue sub dividing
        ###  get spike_sub_arr from histogramm
        hist, edges = np.histogram(spike_arr, nr_sub_divide, range=(t0, t1))
        spike_sub_arr_list = []
        t0_t1_list = []
        for idx in range(hist.size):
            if idx < hist.size - 1:
                mask = (spike_arr >= edges[idx]).astype(int) * (
                    spike_arr < edges[idx + 1]
                ).astype(int)
            else:
                mask = (spike_arr >= edges[idx]).astype(int) * (
                    spike_arr <= edges[idx + 1]
                ).astype(int)
            spike_sub_arr_list.append(spike_arr[mask.astype(bool)])
            t0_t1_list.append([edges[idx], edges[idx + 1]])

        return [
            recursive_get_bin_times_list(
                spike_sub_arr_list[idx],
                t0=t0_t1_list[idx][0],
                t1=t0_t1_list[idx][1],
                duration_init=duration_init,
                nr_neurons=nr_neurons,
                nr_spikes=nr_spikes,
                c_pre=c_min,
            )
            for idx in range(hist.size)
        ]


def recursive_rate(
    spike_arr,
    t0,
    t1,
    duration_init,
    nr_neurons,
    nr_spikes,
    c_pre=np.inf,
):
    bin_times_list = recursive_get_bin_times_list(
        spike_arr,
        t0,
        t1,
        duration_init,
        nr_neurons,
        nr_spikes,
        c_pre=c_pre,
    )

    bin_times_arr = np.array(ef.flatten_list(bin_times_list))
    if len(bin_times_arr.shape) == 1:
        ### only a single bin --> need to reshape array
        bin_times_arr = bin_times_arr[None, :]

    ### get borders for spikes
    time_first_spike = spike_arr.min()
    time_last_spike = spike_arr.max()
    t_min = np.max([time_first_spike, t0])
    t_max = np.min([time_last_spike, t1])

    ### get rates for all bins
    rate_list = []
    time_list = []
    ### for loop over bins
    for rec_bin in bin_times_arr:
        t0_bin = rec_bin[0]
        t1_bin = rec_bin[1]
        dur_bin = np.diff(rec_bin)[0]

        samples_per_bin = 10
        time_sample_arr = np.linspace(t0_bin, t1_bin, samples_per_bin, endpoint=True)
        ### for loop over bin samples
        for time_sample in time_sample_arr:
            t0_sample = np.clip(time_sample - dur_bin / 2, t0, t1 - dur_bin)
            t1_sample = np.clip(time_sample + dur_bin / 2, t0 + dur_bin, t1)
            nr_spikes_sample = np.sum(
                (spike_arr >= t0_sample).astype(int)
                * (spike_arr < t1_sample).astype(int)
            )
            time_list.append(time_sample)
            rate_list.append(nr_spikes_sample / (dur_bin * nr_neurons))

    ### move all values which are outside the spike borders to the borders
    time_arr = np.array(time_list)
    rate_arr = np.array(rate_list)
    mask_min = time_arr < t_min
    mask_max = time_arr > t_max
    time_arr[mask_min] = t_min
    time_arr[mask_max] = t_max

    ### now apped and prepend rate= 0
    ### time is first interspikeinterval before t_min and last interspikeinterval after t_max
    isi_arr = np.diff(np.sort(time_arr))
    time_arr = np.append(time_arr, [t_min - isi_arr[0], t_max + isi_arr[-1]])
    rate_arr = np.append(rate_arr, [0, 0])
    ### in case this added values outside of the time range --> remove them
    mask = ((time_arr >= t0).astype(int) * (time_arr <= t1).astype(int)).astype(bool)
    time_arr = time_arr[mask]
    rate_arr = rate_arr[mask]

    ### for edges of bins two values were calculated
    ### --> get these double values of the edges and
    ### use the average rate for these times
    time_unique_arr, time_unique_idx_arr, time_unique_counts_arr = np.unique(
        time_arr, return_counts=True, return_index=True
    )
    ### get idx of double times
    multi_times_idx_arr = np.where(time_unique_counts_arr > 1)[0]
    ### average the rates at these indixes
    for multi_times_idx in multi_times_idx_arr:
        rate_arr[time_arr == time_unique_arr[multi_times_idx]] = np.mean(
            rate_arr[time_arr == time_unique_arr[multi_times_idx]]
        )
    ### combine times and rates
    time_rate_arr = np.array([time_arr, rate_arr])

    ### return only the unique times (thus no two values for bin edges)
    return time_rate_arr[:, time_unique_idx_arr]


def get_pop_rate(spikes, t_start=None, t_end=None, time_step=1, t_smooth_ms=-1):
    """
    Generates a smoothed population firing rate. Returns a list containing a time array and a firing rate array.

    Args:
        spikes: dictionary
            ANNarchy spike dict of one population

        t_start: float or int, optional, default = time of first spike
            start time of analyzed data in ms

        t_end: float or int, optional, default = time of last spike
            end time of analyzed data in ms

        time_step: float or int, optional, default = 1
            time step of the simulation in ms

        t_smooth_ms: float or int, optional, default = -1
            time window for firing rate calculation in ms, if -1 --> time window sizes are automatically detected
    """
    dt = time_step

    t, _ = my_raster_plot(spikes)

    ### check if there are spikes in population at all
    if len(t) > 1:
        if t_start == None:
            t_start = round(t.min() * time_step, get_number_of_decimals(time_step))
        if t_end == None:
            t_end = round(t.max() * time_step, get_number_of_decimals(time_step))

        duration = round(t_end - t_start, get_number_of_decimals(time_step))

        ### if t_smooth is given --> use classic time_window method
        if t_smooth_ms > 0:
            return get_pop_rate_old(
                spikes, duration, dt=dt, t_start=t_start, t_smooth_ms=t_smooth_ms
            )
        else:
            ### concatenate all spike times and sort them
            spike_arr = dt * np.sort(
                np.concatenate(
                    [np.array(spikes[neuron]).astype(int) for neuron in spikes.keys()]
                )
            )
            nr_neurons = len(list(spikes.keys()))
            nr_spikes = spike_arr.size

            ### use recursive_rate to get firing rate
            ### spike array is splitted in time bins
            ### time bins widths are automatically found
            time_population_rate, population_rate = recursive_rate(
                spike_arr / 1000.0,
                t0=t_start / 1000.0,
                t1=(t_start + duration) / 1000.0,
                duration_init=duration / 1000.0,
                nr_neurons=nr_neurons,
                nr_spikes=nr_spikes,
            )
            ### time_population_rate was returned in s --> transform it into ms
            time_population_rate = time_population_rate * 1000
            time_arr0 = np.arange(t_start, t_start + duration, dt)
            if len(time_population_rate) > 1:
                ### interpolate
                interpolate_func = interp1d(
                    time_population_rate,
                    population_rate,
                    kind="linear",
                    bounds_error=False,
                    fill_value=(population_rate[0], population_rate[-1]),
                )
                population_rate_arr = interpolate_func(time_arr0)
            else:
                population_rate_arr = np.zeros(len(time_arr0))
                mask = time_arr0 == time_population_rate[0]
                population_rate_arr[mask] = population_rate[0]

            ret = population_rate_arr
    else:
        if t_start == None or t_end == None:
            return None
        else:
            duration = t_end - t_start
            ret = np.zeros(int(duration / dt))

    return [np.arange(t_start, t_start + duration, dt), ret]


def plot_recordings(
    figname, recordings, recording_times, chunk, shape, plan, time_lim=[], dpi=300
):
    """
    Plots the recordings for the given recording_times specified in plan.

    Args:
        figname: str
            path + name of figure (e.g. "figures/my_figure.png")

        recordings: list
            a recordings list from CompNeuroPy obtained with the function
            get_recordings() from a Monitors object.

        recording_times: object
            recording_times object from CompNeuroPy obtained with the
            function get_recording_times() from a Monitors object.

        chunk: int
            which chunk of recordings should be used (the index of chunk)

        shape: tuple
            Defines the subplot arrangement e.g. (3,2) = 3 rows, 2 columns

        plan: list of strings
            Defines which recordings are plotted in which subplot and how.
            Entries of the list have the structure: "subplot_nr;model_component_name;variable_to_plot;format",
            e.g. "1,my_pop1;v;line".
            mode: defines how the data is plotted, available modes:
                - for spike data: raster, mean, hybrid
                - for other data: line, mean, matrix
                - only for projection data: matrix_mean

        time_lim: list, optional, default = time lims of chunk
            Defines the x-axis for all subplots. The list contains two
            numbers: start and end time in ms. The times have to be
            within the chunk.

        dpi: int, optional, default = 300
            The dpi of the saved figure

    """
    proc = Process(
        target=__plot_recordings,
        args=(figname, recordings, recording_times, chunk, shape, plan, time_lim, dpi),
    )
    proc.start()
    proc.join()
    if proc.exitcode != 0:
        quit()


def __plot_recordings(
    figname, recordings, recording_times, chunk, shape, plan, time_lim=[], dpi=300
):
    """
    Plots the recordings for the given recording_times specified in plan.

    Args:
        figname: str
            path + name of figure (e.g. "figures/my_figure.png")

        recordings: list
            a recordings list from CompNeuroPy obtained with the function
            get_recordings() from a Monitors object.

        recording_times: object
            recording_times object from CompNeuroPy obtained with the
            function get_recording_times() from a Monitors object.

        chunk: int
            which chunk of recordings should be used (the index of chunk)

        shape: tuple
            Defines the subplot arrangement e.g. (3,2) = 3 rows, 2 columns

        plan: list of strings
            Defines which recordings are plotted in which subplot and how.
            Entries of the list have the structure: "subplot_nr;model_component_name;variable_to_plot;format",
            e.g. "1,my_pop1;v;line".
            mode: defines how the data is plotted, available modes:
                - for spike data: raster, mean, hybrid
                - for other data: line, mean, matrix
                - only for projection data: matrix_mean

        time_lim: list, optional, default = time lims of chunk
            Defines the x-axis for all subplots. The list contains two
            numbers: start and end time in ms. The times have to be
            within the chunk.

        dpi: int, optional, default = 300
            The dpi of the saved figure

    """
    print(f"generate fig {figname}", end="... ", flush=True)
    recordings = recordings[chunk]
    if len(time_lim) == 0:
        time_lim = recording_times.time_lims(chunk=chunk)
    start_time = time_lim[0]
    end_time = time_lim[1]
    compartment_list = []
    for plan_str in plan:
        compartment = plan_str.split(";")[1]
        if not (compartment in compartment_list):
            compartment_list.append(compartment)

    ### get idx_lim for all compartments, in parallel check that there are no pauses
    time_arr_dict = {}
    time_step = recordings["dt"]
    for compartment in compartment_list:
        actual_period = recordings[f"{compartment};period"]

        time_arr_part = []

        ### loop over periods
        nr_periods = recording_times.__get_nr_periods__(
            chunk=chunk, compartment=compartment
        )
        for period in range(nr_periods):
            ### get the time_lim and idx_lim of the period
            time_lims = recording_times.time_lims(
                chunk=chunk, compartment=compartment, period=period
            )
            time_arr_part.append(
                np.arange(time_lims[0], time_lims[1] + actual_period, actual_period)
            )

        time_arr_dict[compartment] = np.concatenate(time_arr_part)

    plt.figure(figsize=([6.4 * shape[1], 4.8 * shape[0]]))
    for subplot in plan:
        try:
            nr, part, variable, mode = subplot.split(";")
            nr = int(nr)
            style = ""
        except:
            try:
                nr, part, variable, mode, style = subplot.split(";")
                nr = int(nr)
            except:
                print(
                    '\nERROR plot_recordings: for each subplot give plan-string as: "nr;part;variable;mode" or "nr;part;variable;mode;style" if style is available!\nWrong string: '
                    + subplot
                    + "\n"
                )
                quit()
        try:
            ### check if variable is equation
            variable_is_equation = (
                "+" in variable or "-" in variable or "*" in variable or "/" in variable
            )
            if variable_is_equation:
                ### evalueate the equation
                value_dict = {}
                for rec_key, rec_val in recordings.items():
                    if rec_key is f"{part};parameter_dict":
                        continue
                    if ";" in rec_key:
                        rec_var_name = rec_key.split(";")[1]
                    else:
                        rec_var_name = rec_key
                    value_dict[rec_var_name] = rec_val
                for param_key, param_val in recordings[
                    f"{part};parameter_dict"
                ].items():
                    value_dict[param_key] = param_val
                ### evaluate
                evaluated_variable = ef.evaluate_expression_with_dict(
                    expression=variable, value_dict=value_dict
                )
                ### add the evaluated variable to the recordings
                recordings[f"{part};{variable}"] = evaluated_variable

            ### set data
            data = recordings[f"{part};{variable}"]
        except:
            print(
                "\nWARNING plot_recordings: data",
                ";".join([part, variable]),
                "not in recordings\n",
            )
            plt.subplot(shape[0], shape[1], nr)
            plt.text(
                0.5,
                0.5,
                " ".join([part, variable]) + " not available",
                va="center",
                ha="center",
            )
            continue

        plt.subplot(shape[0], shape[1], nr)
        if (variable == "spike" or variable == "axon_spike") and (
            mode == "raster" or mode == "single"
        ):  # "single" only for down compatibility
            nr_neurons = len(list(data.keys()))
            t, n = my_raster_plot(data)
            t = t * time_step  # convert time steps into ms
            mask = ((t >= start_time).astype(int) * (t <= end_time).astype(int)).astype(
                bool
            )
            if mask.size == 0:
                plt.title("Spikes " + part)
                print(
                    "\nWARNING plot_recordings: data",
                    ";".join([part, variable]),
                    "does not contain any spikes in the given time interval.\n",
                )
                plt.text(
                    0.5,
                    0.5,
                    " ".join([part, variable]) + " does not contain any spikes.",
                    va="center",
                    ha="center",
                )
            else:
                if np.unique(n).size == 1:
                    marker, size = ["|", 3000]
                else:
                    marker, size = [".", 3]
                if style != "":
                    color = style
                else:
                    color = "k"

                plt.scatter(
                    t[mask], n[mask], color=color, marker=marker, s=size, linewidth=0.1
                )
                plt.xlim(start_time, end_time)
                plt.ylim(0 - 0.5, nr_neurons - 0.5)
                plt.xlabel("time [ms]")
                plt.ylabel("# neurons")
                plt.title("Spikes " + part)
        elif (variable == "spike" or variable == "axon_spike") and mode == "mean":
            time_arr, firing_rate = get_pop_rate(
                spikes=data,
                t_start=start_time,
                t_end=end_time,
                time_step=time_step,
            )
            plt.plot(time_arr, firing_rate, color="k")
            plt.xlim(start_time, end_time)
            plt.xlabel("time [ms]")
            plt.ylabel("Mean firing rate [Hz]")
            plt.title("Mean firing rate " + part)
        elif (variable == "spike" or variable == "axon_spike") and mode == "hybrid":
            nr_neurons = len(list(data.keys()))
            t, n = my_raster_plot(data)
            t = t * time_step  # convert time steps into ms
            mask = ((t >= start_time).astype(int) * (t <= end_time).astype(int)).astype(
                bool
            )
            if mask.size == 0:
                plt.title("Spikes " + part)
                print(
                    "\nWARNING plot_recordings: data",
                    ";".join([part, variable]),
                    "does not contain any spikes in the given time interval.\n",
                )
                plt.text(
                    0.5,
                    0.5,
                    " ".join([part, variable]) + " does not contain any spikes.",
                    va="center",
                    ha="center",
                )
            else:
                if np.unique(n).size == 1:
                    marker, size = ["|", np.sqrt(3000)]
                else:
                    marker, size = [".", np.sqrt(3)]

                plt.plot(
                    t[mask], n[mask], f"k{marker}", markersize=size, markeredgewidth=0.1
                )
                plt.ylabel("# neurons")
                plt.ylim(0 - 0.5, nr_neurons - 0.5)
                ax = plt.gca().twinx()
                time_arr, firing_rate = get_pop_rate(
                    spikes=data,
                    t_start=start_time,
                    t_end=end_time,
                    time_step=time_step,
                )
                ax.plot(
                    time_arr,
                    firing_rate,
                    color="r",
                )
                plt.ylabel("Mean firing rate [Hz]", color="r")
                ax.tick_params(axis="y", colors="r")
                plt.xlim(start_time, end_time)
                plt.xlabel("time [ms]")
                plt.title("Activity " + part)
        elif (variable != "spike" and variable != "axon_spike") and mode == "line":
            if len(data.shape) == 1:
                plt.plot(time_arr_dict[part], data, color="k")
                plt.title(f"Variable {variable} of {part} (1)")
            elif len(data.shape) == 2 and isinstance(data[0, 0], list) is not True:
                ### population: data[time,neurons]
                for neuron in range(data.shape[1]):
                    plt.plot(
                        time_arr_dict[part],
                        data[:, neuron],
                        color="k",
                    )
                plt.title(f"Variable {variable} of {part} ({data.shape[1]})")
            elif len(data.shape) == 3 or (
                len(data.shape) == 2 and isinstance(data[0, 0], list) is True
            ):
                if len(data.shape) == 3:
                    ### projection data: data[time, postneurons, preneurons]
                    for post_neuron in range(data.shape[1]):
                        for pre_neuron in range(data.shape[2]):
                            plt.plot(
                                time_arr_dict[part],
                                data[:, post_neuron, pre_neuron],
                                color="k",
                            )
                else:
                    ### data[time, postneurons][preneurons] (with different number of preneurons)
                    for post_neuron in range(data.shape[1]):
                        for pre_neuron in range(len(data[0, post_neuron])):
                            plt.plot(
                                time_arr_dict[part],
                                np.array(
                                    [
                                        data[t, post_neuron][pre_neuron]
                                        for t in range(data.shape[0])
                                    ]
                                ),
                                color="k",
                            )

                plt.title(f"Variable {variable} of {part} ({data.shape[1]})")
            else:
                print(
                    "\nERROR plot_recordings: shape not accepted,",
                    ";".join([part, variable]),
                    "\n",
                )
            plt.xlim(start_time, end_time)
            plt.xlabel("time [ms]")
        elif (variable != "spike" and variable != "axon_spike") and mode == "mean":
            if len(data.shape) == 1:
                plt.plot(time_arr_dict[part], data, color="k")
                plt.title(f"Variable {variable} of {part} (1)")
            elif len(data.shape) == 2 and isinstance(data[0, 0], list) is not True:
                ### population: data[time,neurons]
                nr_neurons = data.shape[1]
                data = np.mean(data, 1)
                plt.plot(
                    time_arr_dict[part],
                    data[:],
                    color="k",
                )
                plt.title(f"Variable {variable} of {part} ({nr_neurons}, mean)")
            elif len(data.shape) == 3 or (
                len(data.shape) == 2 and isinstance(data[0, 0], list) is True
            ):
                if len(data.shape) == 3:
                    ### projection data: data[time, postneurons, preneurons]
                    for post_neuron in range(data.shape[1]):
                        plt.plot(
                            time_arr_dict[part],
                            np.mean(data[:, post_neuron, :], 1),
                            color="k",
                        )
                else:
                    ### data[time, postneurons][preneurons] (with different number of preneurons)
                    for post_neuron in range(data.shape[1]):
                        avg_data = []
                        for pre_neuron in range(len(data[0, post_neuron])):
                            avg_data.append(
                                np.array(
                                    [
                                        data[t, post_neuron][pre_neuron]
                                        for t in range(data.shape[0])
                                    ]
                                )
                            )
                        plt.plot(
                            time_arr_dict[part],
                            np.mean(avg_data, 0),
                            color="k",
                        )

                plt.title(
                    f"Variable {variable} of {part}, mean for {data.shape[1]} post neurons"
                )
            else:
                print(
                    "\nERROR plot_recordings: shape not accepted,",
                    ";".join([part, variable]),
                    "\n",
                )
            plt.xlim(start_time, end_time)
            plt.xlabel("time [ms]")

<<<<<<< HEAD
        elif (
            variable != "spike" and variable != "axon_spike"
        ) and mode == "matrix_mean":
=======
        elif variable != "spike" and mode == "matrix_mean":
>>>>>>> 0fcf653f
            if len(data.shape) == 3 or (
                len(data.shape) == 2 and isinstance(data[0, 0], list) is True
            ):
                if len(data.shape) == 3:
                    ### average over pre neurons --> get 2D array [time, postneuron]
                    data_avg = np.mean(data, 2)

                    ### after cerating 2D array --> same procedure as for populations
                    ### get the times and data between time_lims
                    mask = (
                        (time_arr_dict[part] >= start_time).astype(int)
                        * (time_arr_dict[part] <= end_time).astype(int)
                    ).astype(bool)
                    time_arr = time_arr_dict[part][mask]
                    data_arr = data_avg[mask, :]

                    ### check with the actual_period and the times array if there is data missing
                    ###     from time_lims and actual period opne should get all times at which data points should be
                    actual_period = recordings[f"{part};period"]
                    actual_start_time = (
                        np.ceil(start_time / actual_period) * actual_period
                    )
                    actual_end_time = (
                        np.ceil(end_time / actual_period - 1) * actual_period
                    )
                    soll_times = np.arange(
                        actual_start_time,
                        actual_end_time + actual_period,
                        actual_period,
                    )

                    ### check if there are time points, where data is missing
                    plot_data_arr = np.empty((soll_times.size, data_arr.shape[1]))
                    plot_data_arr[:] = None
                    for time_point_idx, time_point in enumerate(soll_times):
                        if time_point in time_arr:
                            ### data at time point is available --> use data
                            idx_available_data = time_arr == time_point
                            plot_data_arr[time_point_idx, :] = data_arr[
                                idx_available_data, :
                            ]
                        ### if data is not available it stays none

                    vmin = np.nanmin(plot_data_arr)
                    vmax = np.nanmax(plot_data_arr)

                    masked_array = np.ma.array(
                        plot_data_arr.T, mask=np.isnan(plot_data_arr.T)
                    )
                    cmap = matplotlib.cm.viridis
                    cmap.set_bad("red", 1.0)

                    plt.title(
                        f"Variable {variable} of {part} ({data.shape[1]}) [{ef.sci(vmin)}, {ef.sci(vmax)}]"
                    )

                    plt.gca().imshow(
                        masked_array,
                        aspect="auto",
                        vmin=vmin,
                        vmax=vmax,
                        extent=[
                            np.min(soll_times) - 0.5,
                            np.max(soll_times) - 0.5,
                            data.shape[1] - 0.5,
                            -0.5,
                        ],
                        cmap=cmap,
                        interpolation="none",
                    )
                    if data.shape[1] == 1:
                        plt.yticks([0])
                    else:
                        plt.gca().yaxis.set_major_locator(MaxNLocator(integer=True))
                    plt.xlabel("time [ms]")

                else:
                    ### data[time, postneurons][preneurons] (with different number of preneurons)
                    ### average over pre neurons --> get 2D array [time, postneuron]
                    data_avg = np.empty((data.shape[0], data.shape[1]))
                    for post_neuron in range(data.shape[1]):
                        avg_post = []
                        for pre_neuron in range(len(data[0, post_neuron])):
                            avg_post.append(
                                np.array(
                                    [
                                        data[t, post_neuron][pre_neuron]
                                        for t in range(data.shape[0])
                                    ]
                                )
                            )
                        data_avg[:, post_neuron] = np.mean(avg_post, 0)

                    ### after cerating 2D array --> same procedure as for populations
                    ### get the times and data between time_lims
                    mask = (
                        (time_arr_dict[part] >= start_time).astype(int)
                        * (time_arr_dict[part] <= end_time).astype(int)
                    ).astype(bool)
                    time_arr = time_arr_dict[part][mask]
                    data_arr = data_avg[mask, :]

                    ### check with the actual_period and the times array if there is data missing
                    ###     from time_lims and actual period opne should get all times at which data points should be
                    actual_period = recordings[f"{part};period"]
                    actual_start_time = (
                        np.ceil(start_time / actual_period) * actual_period
                    )
                    actual_end_time = (
                        np.ceil(end_time / actual_period - 1) * actual_period
                    )
                    soll_times = np.arange(
                        actual_start_time,
                        actual_end_time + actual_period,
                        actual_period,
                    )

                    ### check if there are time points, where data is missing
                    plot_data_arr = np.empty((soll_times.size, data_arr.shape[1]))
                    plot_data_arr[:] = None
                    for time_point_idx, time_point in enumerate(soll_times):
                        if time_point in time_arr:
                            ### data at time point is available --> use data
                            idx_available_data = time_arr == time_point
                            plot_data_arr[time_point_idx, :] = data_arr[
                                idx_available_data, :
                            ]
                        ### if data is not available it stays none

                    vmin = np.nanmin(plot_data_arr)
                    vmax = np.nanmax(plot_data_arr)

                    masked_array = np.ma.array(
                        plot_data_arr.T, mask=np.isnan(plot_data_arr.T)
                    )
                    cmap = matplotlib.cm.viridis
                    cmap.set_bad("red", 1.0)

                    plt.title(
                        f"Variable {variable} of {part} ({data.shape[1]}) [{ef.sci(vmin)}, {ef.sci(vmax)}]"
                    )

                    plt.gca().imshow(
                        masked_array,
                        aspect="auto",
                        vmin=vmin,
                        vmax=vmax,
                        extent=[
                            np.min(soll_times) - 0.5,
                            np.max(soll_times) - 0.5,
                            data.shape[1] - 0.5,
                            -0.5,
                        ],
                        cmap=cmap,
                        interpolation="none",
                    )
                    if data.shape[1] == 1:
                        plt.yticks([0])
                    else:
                        plt.gca().yaxis.set_major_locator(MaxNLocator(integer=True))
                    plt.xlabel("time [ms]")

                plt.title(
                    f"Variable {variable} of {part}, mean for {data.shape[1]} post neurons [{ef.sci(vmin)}, {ef.sci(vmax)}]"
                )
            else:
                print(
                    "\nERROR plot_recordings: shape not accepted,",
                    ";".join([part, variable]),
                    "\n",
                )
            plt.xlim(start_time, end_time)
            plt.xlabel("time [ms]")

        elif (variable != "spike" and variable != "axon_spike") and mode == "matrix":
            # data[start_step:end_step,neuron]
            if len(data.shape) == 2 and isinstance(data[0, 0], list) is not True:
                ### data from population [times,neurons]
                ### get the times and data between time_lims
                mask = (
                    (time_arr_dict[part] >= start_time).astype(int)
                    * (time_arr_dict[part] <= end_time).astype(int)
                ).astype(bool)
                time_arr = time_arr_dict[part][mask]
                data_arr = data[mask, :]

                ### check with the actual_period and the times array if there is data missing
                ###     from time_lims and actual period opne should get all times at which data points should be
                actual_period = recordings[f"{part};period"]
                actual_start_time = np.ceil(start_time / actual_period) * actual_period
                actual_end_time = np.ceil(end_time / actual_period - 1) * actual_period
                soll_times = np.arange(
                    actual_start_time, actual_end_time + actual_period, actual_period
                )

                ### check if there are time points, where data is missing
                plot_data_arr = np.empty((soll_times.size, data_arr.shape[1]))
                plot_data_arr[:] = None
                for time_point_idx, time_point in enumerate(soll_times):
                    if time_point in time_arr:
                        ### data at time point is available --> use data
                        idx_available_data = time_arr == time_point
                        plot_data_arr[time_point_idx, :] = data_arr[
                            idx_available_data, :
                        ]
                    ### if data is not available it stays none

                vmin = np.nanmin(plot_data_arr)
                vmax = np.nanmax(plot_data_arr)

                masked_array = np.ma.array(
                    plot_data_arr.T, mask=np.isnan(plot_data_arr.T)
                )
                cmap = matplotlib.cm.viridis
                cmap.set_bad("red", 1.0)

                plt.title(
                    f"Variable {part} {variable} ({data.shape[1]}) [{ef.sci(vmin)}, {ef.sci(vmax)}]"
                )

                plt.gca().imshow(
                    masked_array,
                    aspect="auto",
                    vmin=vmin,
                    vmax=vmax,
                    extent=[
                        np.min(soll_times) - 0.5,
                        np.max(soll_times) - 0.5,
                        data.shape[1] - 0.5,
                        -0.5,
                    ],
                    cmap=cmap,
                    interpolation="none",
                )
                if data.shape[1] == 1:
                    plt.yticks([0])
                else:
                    plt.gca().yaxis.set_major_locator(MaxNLocator(integer=True))
                plt.xlabel("time [ms]")
            elif len(data.shape) == 3 or (
                len(data.shape) == 2 and isinstance(data[0, 0], list) is True
            ):
                ### data from projection
                if len(data.shape) == 3:
                    ### projection data: data[time, postneurons, preneurons]
                    ### create a 2D array from the 3D array
                    data_resh = data.reshape(
                        (data.shape[0], int(data.shape[1] * data.shape[2]))
                    )
                    data_split = np.split(data_resh, data.shape[1], axis=1)
                    ### separate the post_neurons by nan vectors
                    data_with_none = np.concatenate(
                        [
                            np.concatenate(
                                [
                                    data_split[idx],
                                    np.zeros((data.shape[0], 1)) * np.nan,
                                ],
                                axis=1,
                            )
                            for idx in range(len(data_split))
                        ],
                        axis=1,
                    )[:, :-1]

                    ### after cerating 2D array --> same procedure as for populations
                    ### get the times and data between time_lims
                    mask = (
                        (time_arr_dict[part] >= start_time).astype(int)
                        * (time_arr_dict[part] <= end_time).astype(int)
                    ).astype(bool)
                    time_arr = time_arr_dict[part][mask]
                    data_arr = data_with_none[mask, :]

                    ### check with the actual_period and the times array if there is data missing
                    ###     from time_lims and actual period opne should get all times at which data points should be
                    actual_period = recordings[f"{part};period"]
                    actual_start_time = (
                        np.ceil(start_time / actual_period) * actual_period
                    )
                    actual_end_time = (
                        np.ceil(end_time / actual_period - 1) * actual_period
                    )
                    soll_times = np.arange(
                        actual_start_time,
                        actual_end_time + actual_period,
                        actual_period,
                    )

                    ### check if there are time points, where data is missing
                    plot_data_arr = np.empty((soll_times.size, data_arr.shape[1]))
                    plot_data_arr[:] = None
                    for time_point_idx, time_point in enumerate(soll_times):
                        if time_point in time_arr:
                            ### data at time point is available --> use data
                            idx_available_data = time_arr == time_point
                            plot_data_arr[time_point_idx, :] = data_arr[
                                idx_available_data, :
                            ]
                        ### if data is not available it stays none

                    vmin = np.nanmin(plot_data_arr)
                    vmax = np.nanmax(plot_data_arr)

                    masked_array = np.ma.array(
                        plot_data_arr.T, mask=np.isnan(plot_data_arr.T)
                    )
                    cmap = matplotlib.cm.viridis
                    cmap.set_bad("red", 1.0)

                    plt.title(
                        f"Variable {variable} of {part} ({data.shape[1]}) [{ef.sci(vmin)}, {ef.sci(vmax)}]"
                    )

                    plt.gca().imshow(
                        masked_array,
                        aspect="auto",
                        vmin=vmin,
                        vmax=vmax,
                        extent=[
                            np.min(soll_times) - 0.5,
                            np.max(soll_times) - 0.5,
                            data.shape[1] - 0.5,
                            -0.5,
                        ],
                        cmap=cmap,
                        interpolation="none",
                    )
                    if data.shape[1] == 1:
                        plt.yticks([0])
                    else:
                        plt.gca().yaxis.set_major_locator(MaxNLocator(integer=True))
                    plt.xlabel("time [ms]")
                else:
                    ### data[time, postneurons][preneurons] (with different number of preneurons)
                    pass

            else:
                print(
                    "\nERROR plot_recordings: shape not accepted,",
                    ";".join([part, variable]),
                    "\n",
                )
                quit()
        else:
            print(
                "\nERROR plot_recordings: mode",
                mode,
                "not available for variable",
                variable,
                "\n",
            )
            quit()
    plt.tight_layout()

    ### save plot
    figname_parts = figname.split("/")
    if len(figname_parts) > 1:
        save_dir = "/".join(figname_parts[:-1])
        sf.create_dir(save_dir)
    plt.savefig(figname, dpi=dpi)
    plt.close()
    print("Done")


def get_number_of_zero_decimals(nr):
    """
    for numbers which are smaller than zero get the number of digits after
    the decimal point which are zero (plus 1). For the number 0 or numbers
    >=1 return zero, e.g.:

     0.12 --> 1
    0.012 --> 2
    1.012 --> 0

    Args:
        nr: float or int
            the number from which the number of digits are obtained
    """
    decimals = 0
    if nr != 0:
        while abs(nr) < 1:
            nr = nr * 10
            decimals = decimals + 1

    return decimals


def get_number_of_decimals(nr):
    """
    get number of digits after the decimal point, e.g.:

         5 --> 0
       5.1 --> 1
    0.0101 --> 4

    Args:
        nr: float or int
            the number from which the number of digits are obtained
    """

    if nr != int(nr):
        decimals = len(str(nr).split(".")[1])
    else:
        decimals = 0

    return decimals


def sample_data_with_timestep(time_arr, data_arr, timestep):
    """
    samples a data array each timestep using interpolation

    Args:
        time_arr: array
            times of data_arr in ms

        data_arr: array
            array with data values from which will be sampled

        timestep: float or int
            timestep in ms for sampling
    """
    interpolate_func = interp1d(
        time_arr, data_arr, bounds_error=False, fill_value="extrapolate"
    )
    min_time = round(
        round(time_arr[0] / timestep, 0) * timestep,
        get_number_of_decimals(timestep),
    )
    max_time = round(
        round(time_arr[-1] / timestep, 0) * timestep,
        get_number_of_decimals(timestep),
    )
    new_time_arr = np.arange(min_time, max_time + timestep, timestep)
    new_data_arr = interpolate_func(new_time_arr)

    return [new_time_arr, new_data_arr]


def time_data_add_nan(time_arr, data_arr, fill_time_step=None, axis=0):
    """
    if there are gaps in time_arr --> fill them with respective time values
    fill the corresponding data_arr values with nan

    by default it is tried to fill the time array with continuously increasing times based on the smallest time difference found
    there can still be discontinuities after filling the arrays (because existing time values are not changed)

    but one can also give a fixed fill time step

    Args:
        time_arr: 1D array
            times of data_arr in ms

        data_arr: nD array
            the size of the specified dimension of data array must have the same length as time_arr

        axis: int
            which dimension of the data_arr belongs to the time_arr

        fill_time_step: number, optional, default=None
            if there are gaps they are filled with this time step
    """
    time_arr = time_arr.astype(float)
    data_arr = data_arr.astype(float)
    data_arr_shape = data_arr.shape

    if data_arr_shape[axis] != time_arr.size:
        print(
            "ERROR time_data_add_nan: time_arr must have same length as specified axis (default=0) of data_arr!"
        )
        quit()

    ### find gaps
    time_diff_arr = np.round(np.diff(time_arr), 6)
    if isinstance(fill_time_step, type(None)):
        time_diff_min = time_diff_arr.min()
    else:
        time_diff_min = fill_time_step
    gaps_arr = time_diff_arr > time_diff_min

    ### split arrays at gaps
    time_arr_split = np.split(
        time_arr, indices_or_sections=np.where(gaps_arr)[0] + 1, axis=0
    )
    data_arr_split = np.split(
        data_arr, indices_or_sections=np.where(gaps_arr)[0] + 1, axis=axis
    )

    ### fill gaps between splits
    data_arr_append_shape = list(data_arr_shape)
    for split_arr_idx in range(len(time_arr_split) - 1):
        ### get gaps boundaries
        current_end = time_arr_split[split_arr_idx][-1]
        next_start = time_arr_split[split_arr_idx + 1][0]
        ### create gap filling arrays
        time_arr_append = np.arange(
            current_end + time_diff_min, next_start, time_diff_min
        )
        data_arr_append_shape[axis] = time_arr_append.size
        data_arr_append = np.zeros(tuple(data_arr_append_shape)) * np.nan
        ### append gap filling arrays to splitted arrays
        time_arr_split[split_arr_idx] = np.append(
            arr=time_arr_split[split_arr_idx],
            values=time_arr_append,
            axis=0,
        )
        data_arr_split[split_arr_idx] = np.append(
            arr=data_arr_split[split_arr_idx],
            values=data_arr_append,
            axis=axis,
        )

    ### combine splitted arrays again
    time_arr = np.concatenate(time_arr_split, axis=0)
    data_arr = np.concatenate(data_arr_split, axis=axis)

    return [time_arr, data_arr]


def rmse(a, b):
    """
    calculates the root-mean-square error between two arrays
    """

    return np.sqrt(np.mean((a - b) ** 2))


def rsse(a, b):
    """
    calculates the root-sum-square error between two arrays
    """

    return np.sqrt(np.sum((a - b) ** 2))


def get_minimum(input_data):
    if isinstance(input_data, (list, np.ndarray, tuple)):
        # If the input is a list, numpy array, or tuple, we handle them as follows
        flattened_list = [
            item
            for sublist in input_data
            for item in (
                sublist if isinstance(sublist, (list, np.ndarray, tuple)) else [sublist]
            )
        ]
        return min(flattened_list)
    else:
        # If the input is a single value, return it as the minimum
        return input_data


def get_maximum(input_data):
    if isinstance(input_data, (list, np.ndarray, tuple)):
        # If the input is a list, numpy array, or tuple, we handle them as follows
        flattened_list = [
            item
            for sublist in input_data
            for item in (
                sublist if isinstance(sublist, (list, np.ndarray, tuple)) else [sublist]
            )
        ]
        return max(flattened_list)
    else:
        # If the input is a single value, return it as the maximum
        return input_data<|MERGE_RESOLUTION|>--- conflicted
+++ resolved
@@ -991,13 +991,9 @@
             plt.xlim(start_time, end_time)
             plt.xlabel("time [ms]")
 
-<<<<<<< HEAD
         elif (
             variable != "spike" and variable != "axon_spike"
         ) and mode == "matrix_mean":
-=======
-        elif variable != "spike" and mode == "matrix_mean":
->>>>>>> 0fcf653f
             if len(data.shape) == 3 or (
                 len(data.shape) == 2 and isinstance(data[0, 0], list) is True
             ):
